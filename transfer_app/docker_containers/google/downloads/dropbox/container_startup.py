--- conflicted
+++ resolved
@@ -191,7 +191,6 @@
 	return params
 
 
-<<<<<<< HEAD
 def create_tmp_bucketstore(params, logger):
 	'''
 	We will eventually be using GCSFuse to mount the bucket containing the file
@@ -286,8 +285,6 @@
 		raise ex
 
 
-=======
->>>>>>> 624adc57
 if __name__ == '__main__':
 	try:
 
@@ -300,9 +297,7 @@
 		# create the logger so we can see what goes wrong...
 		logger = create_logger()
 
-		split_resource_path_no_prefix = params['resource_path'][len(GOOGLE_BUCKET_PREFIX):].split('/')
-		bucketname = split_resource_path_no_prefix[0]
-		object_name = '/'.join(split_resource_path_no_prefix[1:])
+		bucketname, object_name = create_tmp_bucketstore(params, logger)
 
 		# now mount that bucket
 		fuse_mount(bucketname, logger)
@@ -313,10 +308,7 @@
 
 		# unmount the bucket and cleanup:
 		unmount_fuse(logger)
-<<<<<<< HEAD
 		cleanup_tmp(tmp_bucketname, object_name, logger)
-=======
->>>>>>> 624adc57
 
 		# send notifications and kill this VM:
 		notify_master(params, logger)
