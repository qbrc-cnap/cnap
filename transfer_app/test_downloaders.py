--- conflicted
+++ resolved
@@ -13,7 +13,7 @@
 from django.contrib.sites.models import Site
 from django.conf import settings
 
-from base.models import Resource
+from base.models import Resource, AvailableZones, CurrentZone
 from transfer_app.models import Transfer, TransferCoordinator
 import transfer_app.downloaders as downloaders
 import base.exceptions as exceptions
@@ -36,6 +36,13 @@
         self.admin_user = get_user_model().objects.create_user(email=settings.ADMIN_TEST_EMAIL, password='abcd123!', is_staff=True)
         self.regular_user = get_user_model().objects.create_user(email=settings.REGULAR_TEST_EMAIL, password='abcd123!')
         self.other_user = get_user_model().objects.create_user(email=settings.OTHER_TEST_EMAIL, password='abcd123!')
+
+        # create available/current zones (does not matter what they are, just that the database returns something
+        avail_zone = AvailableZones.objects.create(
+            cloud_environment = 'google',
+            zone = 'us-east-X'
+        )
+        current_zone = CurrentZone.objects.create(zone=avail_zone)
 
         # create a couple of resources owned by the regular user:
         r1 = Resource.objects.create(
@@ -310,20 +317,13 @@
 
         downloader_cls = downloaders.get_downloader(self.destination)
         
-        originator_pk = self.regular_user.pk
-        all_resources = Resource.objects.filter(owner=originator_pk, is_active=True, originated_from_upload=False)
+        originator = self.regular_user
+        originator_pk = originator.pk
+        all_resources = Resource.objects.filter(owner=originator, is_active=True, originated_from_upload=False)
         resource_subset = [all_resources[0], all_resources[1]]
         resource_pks = [x.pk for x in resource_subset]
 
         # prep the download info as is usually performed:
-<<<<<<< HEAD
-        originator = self.regular_user
-        originator_pk = originator.pk
-        all_user_resources = Resource.objects.filter(owner=originator, is_active=True, originated_from_upload=False)
-        
-        resource_pks = [all_user_resources[i].pk for i in range(2) ]
-=======
->>>>>>> 1721f5c5
         download_info = [
             {
                 'resource_pk':x,  
